--- conflicted
+++ resolved
@@ -32,10 +32,6 @@
       - cameratraps
     depends_on:
       - engine
-<<<<<<< HEAD
-      - imageGeneratingPlugin
-=======
->>>>>>> 860f4160
     environment:
       - IMAGE_GENERATING_PLUGIN_PORT=6000
     volumes:
