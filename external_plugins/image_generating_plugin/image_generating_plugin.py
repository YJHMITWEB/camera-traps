--- conflicted
+++ resolved
@@ -5,13 +5,9 @@
 from collections import OrderedDict
 import zmq
 from PIL import Image
-<<<<<<< HEAD
-from ctevents import ctevents
-=======
 import threading
 import concurrent.futures
 import ctevents
->>>>>>> b44053b6
 from pyevents.events import get_plugin_socket, get_next_msg, send_quit_command
 
 
