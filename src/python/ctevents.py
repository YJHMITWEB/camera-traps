--- conflicted
+++ resolved
@@ -122,19 +122,11 @@
     Returns a string which is the reply from the event-engine thread or raises an 
     exception on error.
     """
-<<<<<<< HEAD
     fb_data = _generate_new_image_fb_event(uuid, format, image)
     # add byte prefix
     data = _prepend_event_prefix(msg_type, fb_data)
     # send the message over the socket
     return publish_msg(socket, data)
-=======
-    # data = _generate_new_image_fb_with_prefix(uuid, format, image)
-    # return publish_msg(socket, data)
-    data = _generate_new_image_fb_event(uuid, format, image)
-    result = _prepend_event_prefix("NEW_IMAGE", data)
-    return publish_msg(socket, result)
->>>>>>> af9549f8
 
 
 # type Score(dict):
